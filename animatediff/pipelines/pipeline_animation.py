--- conflicted
+++ resolved
@@ -7,11 +7,8 @@
 
 import numpy as np
 import torch
-<<<<<<< HEAD
 from torch import nn
-=======
 import PIL
->>>>>>> 04b2715b
 from tqdm import tqdm
 
 from diffusers.utils import is_accelerate_available
@@ -412,13 +409,10 @@
         self,
         prompt: Union[str, List[str]],
         video_length: Optional[int],
-<<<<<<< HEAD
         temporal_context: Optional[int] = None,
         strides: int = 3,
         overlap: int = 4,
-=======
         init_image: str = None,
->>>>>>> 04b2715b
         height: Optional[int] = None,
         width: Optional[int] = None,
         num_inference_steps: int = 50,
